--- conflicted
+++ resolved
@@ -1,9 +1,5 @@
-<<<<<<< HEAD
-resolver: lts-18.23
-=======
 resolver: nightly-2021-11-14
 compiler: ghc-9.2.1
->>>>>>> 47043e3b
 
 packages:
 - .

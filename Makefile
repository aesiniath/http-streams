--- conflicted
+++ resolved
@@ -89,11 +89,7 @@
 
 tests: config check
 
-<<<<<<< HEAD
-$(BUILDDIR)/%.bin: config.h tests/%.hs $(CORE_SOURCES) $(TEST_SOURCES)
-=======
 $(BUILDDIR)/%.bin: config.h tests/%.hs $(CORE_SOURCES) $(TEST_SOURCES) tags
->>>>>>> e8cef985
 	@if [ ! -d $(BUILDDIR) ] ; then /bin/echo -e "MKDIR\t$(BUILDDIR)" ; mkdir -p $(BUILDDIR) ; fi
 	@/bin/echo -e "GHC\t$@"
 	$(GHC) --make \

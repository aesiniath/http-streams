--- conflicted
+++ resolved
@@ -46,15 +46,9 @@
                      openssl-streams >= 1.1 && < 1.4,
                      mtl,
                      transformers,
-<<<<<<< HEAD
-                     network >= 2.6,
-                     network-uri >= 2.6,
-=======
->>>>>>> 8728dc06
                      text,
                      unordered-containers,
                      aeson
-
   if flag(network-uri)
     build-depends: network-uri >= 2.6, network >= 2.6
   else
@@ -103,7 +97,8 @@
                      io-streams,
                      mtl,
                      transformers,
-                     network,
+                     network >= 2.6,
+                     network-uri >= 2.6,
                      openssl-streams >= 1.1    && < 1.4,
                      snap-core       >= 0.9    && < 1.0,
                      snap-server     >= 0.9    && < 1.0,

--- conflicted
+++ resolved
@@ -167,13 +167,8 @@
     }
 
 instance Show Response where
-<<<<<<< HEAD
     show p =     {-# SCC "Response.show" #-}
-        S.unpack $ composeResponseBytes p
-=======
-    show p =
         S.unpack $ S.filter (/= '\r') $ composeResponseBytes p
->>>>>>> d3add166
 
 --
 -- | Get the HTTP response status code.
